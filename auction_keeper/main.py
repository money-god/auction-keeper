--- conflicted
+++ resolved
@@ -655,14 +655,7 @@
         output = auction.model_output()
         if output is None:
             return
-<<<<<<< HEAD
-
         self.rebalance_system_coin()
-=======
-        print("rebalancing") 
-        self.rebalance_system_coin()
-        print("rebalancing done") 
->>>>>>> 586b202a
         
         bid_price, bid_transact, cost = self.strategy.bid(id)
 
